--- conflicted
+++ resolved
@@ -18,26 +18,6 @@
     env: NUMBA="true" LLVM_VERSION="3.8" CXX="clang++-3.8" LLVM_CONFIG="llvm-config-3.8"
       "PATH=~/bin:$PATH"
 before_install:
-<<<<<<< HEAD
-- |
-  if [ "${NUMBA}" == "true" ]; then
-    travis/install_clang38.sh;
-    travis/install_llvmlite.sh;
-  fi
-- travis_retry travis/install_pandoc.sh
-- travis/install_liknorm.sh
-script:
-- python setup.py sdist
-- |
-  if [ "${NUMBA}" == "true" ]; then
-    pip install dist/`ls dist | grep -i -E '\.(gz)$' | head -1`[numba] -vvv;
-  else
-    pip install dist/`ls dist | grep -i -E '\.(gz)$' | head -1` -vvv;
-  fi
-- pushd /
-- python -c "import sys; import limix_inference; sys.exit(limix_inference.test())"
-- popd
-=======
   - travis_retry travis/install_clang38.sh;
   - travis_retry travis/install_llvmlite.sh;
   - travis_retry travis/install_pandoc.sh
@@ -48,7 +28,6 @@
   - pushd /
   - python -c "import sys; import limix_inference; sys.exit(limix_inference.test())"
   - popd
->>>>>>> 42a01594
 notifications:
   email: false
 deploy:
